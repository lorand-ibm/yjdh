--- conflicted
+++ resolved
@@ -9,7 +9,9 @@
   // eslint-disable-next-line security/detect-non-literal-regexp
   new RegExp(unescapedString.replace(/[$()*+.?[\\\]^{|}]/g, '\\$&'), flags);
 
-<<<<<<< HEAD
+export const stripHtmlTags = (html: string): string =>
+  html.replace(/<\/?[^>]+(>|$)/g, '');
+
 // How to check if a string is a valid JSON string?
 // https://stackoverflow.com/questions/3710204/how-to-check-if-a-string-is-a-valid-json-string
 export const isValidJsonString = (str: string): boolean =>
@@ -24,8 +26,4 @@
       )
       // eslint-disable-next-line security/detect-unsafe-regex
       .replace(/(?:^|:|,)(?:\s*\[)+/g, '')
-  );
-=======
-export const stripHtmlTags = (html: string): string =>
-  html.replace(/<\/?[^>]+(>|$)/g, '');
->>>>>>> 552788e8
+  );