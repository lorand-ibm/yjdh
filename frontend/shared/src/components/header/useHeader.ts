import { useState } from 'react';
import { HeaderProps } from 'shared/components/header/Header';

type ExtendedComponentProps = {
  menuOpen: boolean;
  logoLang: string;
  toggleMenu: () => void;
  closeMenu: () => void;
  handleLogin: (
    event?: React.MouseEvent<HTMLAnchorElement, MouseEvent> | undefined
  ) => void;
  handleLogout: (
    event?: React.MouseEvent<HTMLAnchorElement, MouseEvent> | undefined
  ) => void;
};

const useHeader = (
  locale: HeaderProps['locale'],
  login: HeaderProps['login']
): ExtendedComponentProps => {
  const [menuOpen, setMenuOpen] = useState(false);

  const toggleMenu = (): void => setMenuOpen(!menuOpen);
  const closeMenu = (): void => setMenuOpen(false);

<<<<<<< HEAD
  const handleNavigationItemClick =
    (pathname: string) => (event?: React.MouseEvent<HTMLAnchorElement>) => {
      if (event) {
        event.preventDefault();
      }
      if (onNavigationItemClick) {
        onNavigationItemClick(pathname);
      }
    };

=======
>>>>>>> 14dcff82
  const handleLogin = (event?: React.MouseEvent<HTMLAnchorElement>): void => {
    if (event) {
      event.preventDefault();
    }
    if (login) {
      login.onLogin();
    }
  };

  const handleLogout = (event?: React.MouseEvent<HTMLAnchorElement>): void => {
    if (event) {
      event.preventDefault();
    }
    if (login) {
      login.onLogout();
    }
  };

  const logoLang = locale === 'sv' ? 'sv' : 'fi';

  return {
    menuOpen,
    logoLang,
    toggleMenu,
    closeMenu,
    handleLogin,
    handleLogout,
  };
};

export { useHeader };<|MERGE_RESOLUTION|>--- conflicted
+++ resolved
@@ -23,19 +23,6 @@
   const toggleMenu = (): void => setMenuOpen(!menuOpen);
   const closeMenu = (): void => setMenuOpen(false);
 
-<<<<<<< HEAD
-  const handleNavigationItemClick =
-    (pathname: string) => (event?: React.MouseEvent<HTMLAnchorElement>) => {
-      if (event) {
-        event.preventDefault();
-      }
-      if (onNavigationItemClick) {
-        onNavigationItemClick(pathname);
-      }
-    };
-
-=======
->>>>>>> 14dcff82
   const handleLogin = (event?: React.MouseEvent<HTMLAnchorElement>): void => {
     if (event) {
       event.preventDefault();
