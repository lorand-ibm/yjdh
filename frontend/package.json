{
  "name": "frontend",
  "version": "1.0.0",
  "main": " ",
  "license": "MIT",
  "private": true,
  "workspaces": [
    "kesaseteli/*",
    "benefit/*",
    "shared"
  ],
  "scripts": {
    "audit": "lerna-audit --level=high --groups=dependencies",
    "ks-empl:build": "lerna run --scope @frontend/employer --stream build",
    "bf-applicant:build": "lerna run --scope @frontend/applicant --stream build",
    "ks-empl:dev": "lerna run --scope @frontend/employer --stream dev",
    "bf-applicant:dev": "lerna run --scope @frontend/applicant --stream dev",
    "ks-empl:start": "lerna run --scope  @frontend/employer --stream start",
    "bf-applicant:start": "lerna run --scope  @frontend/applicant --stream start",
    "release": "cross-env HUSKY_BYPASS=true && lerna publish",
    "husky:pre-commit": "lerna run --concurrency 1 --stream pre-commit",
    "lint": "lerna run lint",
    "test": "lerna run test --stream",
    "test:staged": "lerna run test:staged",
    "test:coverage": "lerna run test:coverage --stream --concurrency 1",
<<<<<<< HEAD
    "bf-applicant:test": "yarn --cwd benefit/applicant test",
    "ks-empl:test": "yarn --cwd kesaseteli/employer test",
    "ks-empl:browser-test": "lerna run --scope @frontend/employer --stream browser-test",
    "ks-empl:browser-test:ci": "lerna run --scope @frontend/employer --stream browser-test:ci"
=======
    "ks-empl:test": " yarn --cwd kesaseteli/employer test",
    "ks-empl:browser-test": "yarn --cwd kesaseteli/employer browser-test",
    "ks-empl:browser-test:ci": "yarn --cwd kesaseteli/employer browser-test:ci"
>>>>>>> c4e42eca
  },
  "devDependencies": {
    "@axe-core/react": "^4.1.1",
    "@babel/core": "^7.13.16",
    "@babel/preset-typescript": "^7.13.0",
    "@commitlint/cli": "^12.1.1",
    "@commitlint/config-conventional": "^12.1.1",
    "@ffmpeg-installer/ffmpeg": "^1.0.20",
    "@testing-library/jest-dom": "^5.12.0",
    "@testing-library/react": "^11.2.6",
    "@testing-library/testcafe": "^4.4.0",
    "@testing-library/user-event": "^13.1.5",
    "@types/faker": "^5.5.5",
    "@types/jest": "^26.0.23",
    "@types/jest-axe": "^3.5.1",
    "@types/pretty": "^2.0.0",
    "@types/slack-node": "^0.1.3",
    "@types/styled-components": "^5.1.10",
    "@typescript-eslint/eslint-plugin": "^4.22.0",
    "@typescript-eslint/parser": "^4.22.0",
    "cross-env": "^7.0.3",
    "eslint": "^7.25.0",
    "eslint-config-airbnb": "^18.2.1",
    "eslint-config-airbnb-typescript": "^12.3.1",
    "eslint-config-auto": "^0.7.1",
    "eslint-config-prettier": "^8.3.0",
    "eslint-plugin-array-func": "^3.1.7",
    "eslint-plugin-chai-expect": "^2.2.0",
    "eslint-plugin-chai-friendly": "^0.6.0",
    "eslint-plugin-eslint-comments": "^3.2.0",
    "eslint-plugin-html": "^6.1.2",
    "eslint-plugin-import": "^2.22.1",
    "eslint-plugin-jest": "^24.3.5",
    "eslint-plugin-jest-async": "^1.0.3",
    "eslint-plugin-jest-dom": "^3.8.1",
    "eslint-plugin-json": "^3.0.0",
    "eslint-plugin-jsx-a11y": "^6.4.1",
    "eslint-plugin-markdown": "^2.1.0",
    "eslint-plugin-no-constructor-bind": "^2.0.4",
    "eslint-plugin-no-secrets": "^0.8.9",
    "eslint-plugin-no-unsanitized": "^3.1.5",
    "eslint-plugin-no-use-extend-native": "^0.5.0",
    "eslint-plugin-optimize-regex": "^1.2.0",
    "eslint-plugin-promise": "^5.1.0",
    "eslint-plugin-react": "^7.23.2",
    "eslint-plugin-react-hooks": "^4.2.0",
    "eslint-plugin-scanjs-rules": "^0.2.1",
    "eslint-plugin-security": "^1.4.0",
    "eslint-plugin-simple-import-sort": "^7.0.0",
    "eslint-plugin-sonarjs": "^0.7.0",
    "eslint-plugin-switch-case": "^1.1.2",
    "eslint-plugin-testing-library": "^4.1.2",
    "eslint-plugin-unicorn": "^31.0.0",
    "faker": "^5.5.3",
    "husky": "^6.0.0",
    "i18next": "^20.3.1",
    "jest": "^26.6.3",
    "jest-axe": "^4.1.0",
    "lerna": "^4.0.0",
    "lerna-audit": "^1.3.2",
    "lint-staged": "^10.5.4",
    "nock": "^13.0.11",
    "prettier": "^2.2.1",
    "pretty": "^2.0.0",
    "react-i18next": "^11.11.0",
    "slack-node": "^0.1.8",
    "testcafe": "^1.14.2",
    "testcafe-reporter-custom": "^1.1.1",
    "testcafe-reporter-html": "^1.4.6",
    "ts-jest": "^26.5.5",
    "typescript": "^4.3.4"
  },
  "resolutions": {
    "trim": "^0.0.3",
    "node-fetch": "^2.6.1",
    "browserslist": "^4.16.5",
    "jsdom": "^16.6.0",
    "meow": "^10.0.1",
    "globby": "^11.0.3",
    "parse-url": "^5.0.3"
  }
}<|MERGE_RESOLUTION|>--- conflicted
+++ resolved
@@ -23,16 +23,10 @@
     "test": "lerna run test --stream",
     "test:staged": "lerna run test:staged",
     "test:coverage": "lerna run test:coverage --stream --concurrency 1",
-<<<<<<< HEAD
     "bf-applicant:test": "yarn --cwd benefit/applicant test",
-    "ks-empl:test": "yarn --cwd kesaseteli/employer test",
-    "ks-empl:browser-test": "lerna run --scope @frontend/employer --stream browser-test",
-    "ks-empl:browser-test:ci": "lerna run --scope @frontend/employer --stream browser-test:ci"
-=======
     "ks-empl:test": " yarn --cwd kesaseteli/employer test",
     "ks-empl:browser-test": "yarn --cwd kesaseteli/employer browser-test",
     "ks-empl:browser-test:ci": "yarn --cwd kesaseteli/employer browser-test:ci"
->>>>>>> c4e42eca
   },
   "devDependencies": {
     "@axe-core/react": "^4.1.1",
