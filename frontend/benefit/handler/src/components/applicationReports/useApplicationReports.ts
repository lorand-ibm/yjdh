import {
  EXPORT_APPLICATIONS_IN_TIME_RANGE_FORM_KEYS,
  EXPORT_APPLICATIONS_ROUTES,
  PROPOSALS_FOR_DESISION,
} from 'benefit/handler/constants';
import useReportsApplicationBatchesQuery, {
  getReportsApplicationBatchesQueryKey,
} from 'benefit/handler/hooks/useReportsApplicationBatchesQuery';
import { ExportApplicationInTimeRangeFormProps } from 'benefit/handler/types/application';
import { BackendEndpoint } from 'benefit-shared/backend-api/backend-api';
import { FormikProps, useFormik } from 'formik';
import fromPairs from 'lodash/fromPairs';
<<<<<<< HEAD
import { TFunction, useTranslation } from 'next-i18next';
import React, { useCallback } from 'react';
=======
import noop from 'lodash/noop';
import { TFunction } from 'next-i18next';
import React, { useCallback } from 'react';
import { useTranslation } from 'react-i18next';
import { useQueryClient } from 'react-query';
>>>>>>> 13b9c56e
import { Field } from 'shared/components/forms/fields/types';
import useBackendAPI from 'shared/hooks/useBackendAPI';
import useLocale from 'shared/hooks/useLocale';
import { Language } from 'shared/i18n/i18n';
import {
  convertToBackendDateFormat,
  convertToUIDateFormat,
} from 'shared/utils/date.utils';
import { downloadCSVFile } from 'shared/utils/file.utils';
import { DefaultTheme, useTheme } from 'styled-components';

type ExtendedComponentProps = {
  t: TFunction;
  translationsBase: string;
  theme: DefaultTheme;
  language: Language;
  exportApplications: (
    exportApplicationsRoute: EXPORT_APPLICATIONS_ROUTES,
    proposalForDecision: PROPOSALS_FOR_DESISION
  ) => void;
  formik: FormikProps<ExportApplicationInTimeRangeFormProps>;
  fields: {
    [key in EXPORT_APPLICATIONS_IN_TIME_RANGE_FORM_KEYS]: Field<EXPORT_APPLICATIONS_IN_TIME_RANGE_FORM_KEYS>;
  };
  exportApplicationsInTimeRange: () => void;
  lastAcceptedApplicationsExportDate: string;
  lastRejectedApplicationsExportDate: string;
};

const useApplicationReports = (): ExtendedComponentProps => {
  const language = useLocale();
  const theme = useTheme();
  const { t } = useTranslation();
  const translationsBase = 'common:reports';

  const { axios, handleResponse } = useBackendAPI();

  const queryClient = useQueryClient();

  const { data: lastAcceptedApplicationBatches } =
    useReportsApplicationBatchesQuery(PROPOSALS_FOR_DESISION.ACCEPTED);
  const lastAcceptedApplicationsExportDate =
    lastAcceptedApplicationBatches && lastAcceptedApplicationBatches.length > 0
      ? convertToUIDateFormat(
          lastAcceptedApplicationBatches[
            lastAcceptedApplicationBatches.length - 1
          ].created_at
        )
      : '';

  const { data: lastRejectedApplicationBatches } =
    useReportsApplicationBatchesQuery(PROPOSALS_FOR_DESISION.REJECTED);
  const lastRejectedApplicationsExportDate =
    lastRejectedApplicationBatches && lastRejectedApplicationBatches.length > 0
      ? convertToUIDateFormat(
          lastRejectedApplicationBatches[
            lastRejectedApplicationBatches.length - 1
          ].created_at
        )
      : '';

  const exportApplications = useCallback(
    async (
      exportApplicationsRoute: EXPORT_APPLICATIONS_ROUTES,
      proposalForDecision: PROPOSALS_FOR_DESISION
    ) => {
      const data = await handleResponse<string>(
        axios.get(
          `${BackendEndpoint.HANDLER_APPLICATIONS}${exportApplicationsRoute}/`
        )
      );
      downloadCSVFile(data);
      void queryClient.invalidateQueries(
        getReportsApplicationBatchesQueryKey(proposalForDecision)
      );
    },
    [axios, handleResponse, queryClient]
  );

  const formik = useFormik<ExportApplicationInTimeRangeFormProps>({
    initialValues: {
      startDate: '',
      endDate: '',
    },
    onSubmit: noop,
  });

  const fields: ExtendedComponentProps['fields'] = React.useMemo(() => {
    const pairs = Object.values(
      EXPORT_APPLICATIONS_IN_TIME_RANGE_FORM_KEYS
    ).map<
      [
        EXPORT_APPLICATIONS_IN_TIME_RANGE_FORM_KEYS,
        Field<EXPORT_APPLICATIONS_IN_TIME_RANGE_FORM_KEYS>
      ]
    >((fieldName) => [
      fieldName,
      {
        name: fieldName,
        label: t(`common:calculators.fields.${fieldName}.label`),
        placeholder: t(`common:calculators.fields.${fieldName}.placeholder`),
      },
    ]);

    return fromPairs<Field<EXPORT_APPLICATIONS_IN_TIME_RANGE_FORM_KEYS>>(
      pairs
    ) as Record<
      EXPORT_APPLICATIONS_IN_TIME_RANGE_FORM_KEYS,
      Field<EXPORT_APPLICATIONS_IN_TIME_RANGE_FORM_KEYS>
    >;
  }, [t]);

  const { values } = formik;
  const { startDate, endDate } = values;

  const exportApplicationsInTimeRange = useCallback(async () => {
    const data = await handleResponse<string>(
      axios.get(
        `${BackendEndpoint.HANDLER_APPLICATIONS}${EXPORT_APPLICATIONS_ROUTES.IN_TIME_RANGE}/`,
        {
          params: {
            handled_at_after: convertToBackendDateFormat(startDate),
            handled_at_before: convertToBackendDateFormat(endDate),
          },
        }
      )
    );
    downloadCSVFile(data);
  }, [axios, handleResponse, startDate, endDate]);

  return {
    t,
    translationsBase,
    theme,
    language,
    exportApplications,
    formik,
    fields,
    exportApplicationsInTimeRange,
    lastAcceptedApplicationsExportDate,
    lastRejectedApplicationsExportDate,
  };
};

export { useApplicationReports };<|MERGE_RESOLUTION|>--- conflicted
+++ resolved
@@ -10,16 +10,10 @@
 import { BackendEndpoint } from 'benefit-shared/backend-api/backend-api';
 import { FormikProps, useFormik } from 'formik';
 import fromPairs from 'lodash/fromPairs';
-<<<<<<< HEAD
+import noop from 'lodash/noop';
 import { TFunction, useTranslation } from 'next-i18next';
 import React, { useCallback } from 'react';
-=======
-import noop from 'lodash/noop';
-import { TFunction } from 'next-i18next';
-import React, { useCallback } from 'react';
-import { useTranslation } from 'react-i18next';
 import { useQueryClient } from 'react-query';
->>>>>>> 13b9c56e
 import { Field } from 'shared/components/forms/fields/types';
 import useBackendAPI from 'shared/hooks/useBackendAPI';
 import useLocale from 'shared/hooks/useLocale';
