import {
  APPLICATION_INITIAL_VALUES,
  DEFAULT_APPLICATION_STEP,
} from 'benefit/applicant/constants';
import ApplicationContext from 'benefit/applicant/context/ApplicationContext';
import useApplicationQuery from 'benefit/applicant/hooks/useApplicationQuery';
import useApplicationTemplateQuery from 'benefit/applicant/hooks/useApplicationTemplateQuery';
import { useTranslation } from 'benefit/applicant/i18n';
import { Application } from 'benefit/applicant/types/application';
import { getApplicationStepFromString } from 'benefit/applicant/utils/common';
import camelcaseKeys from 'camelcase-keys';
import isEmpty from 'lodash/isEmpty';
import { useRouter } from 'next/router';
import { TFunction } from 'next-i18next';
import React, { useEffect, useState } from 'react';
import { StepProps } from 'shared/components/stepper/Step';
import hdsToast from 'shared/components/toast/Toast';

type ExtendedComponentProps = {
  t: TFunction;
  steps: StepProps[];
  currentStep: number;
  application: Application;
  id: string | string[] | undefined;
  isError: boolean;
  isLoading: boolean;
};

const usePageContent = (): ExtendedComponentProps => {
  const router = useRouter();
  const id = router?.query?.id;
  const { t } = useTranslation();
<<<<<<< HEAD
  const { applicationTempData, setCurrentStep } =
    React.useContext(ApplicationContext);
=======
  const { applicationTempData } = React.useContext(ApplicationContext);
>>>>>>> f0d4798e
  const [isLoading, setIsLoading] = useState(true);
  // query param used in edit mode. id from context used for updating newly created application
  const existingApplicationId = id?.toString() || applicationTempData?.id;
  const {
    status: existingApplicationStatus,
    data: existingApplication,
    error: existingApplicationError,
  } = useApplicationQuery(existingApplicationId);
  const { data: applicationTemplate, error: applicationTemplateError } =
    useApplicationTemplateQuery(existingApplicationId);

  useEffect(() => {
    // todo:custom error messages
    if (applicationTemplateError) {
      hdsToast({
        autoDismiss: true,
        autoDismissTime: 5000,
        type: 'error',
        translated: true,
        labelText: t('common:error.generic.label'),
        text: t('common:error.generic.text'),
      });
    }
  }, [t, applicationTemplateError]);

  useEffect(() => {
    if (
      id &&
      existingApplicationStatus !== 'idle' &&
      existingApplicationStatus !== 'loading'
    ) {
      setIsLoading(false);
    }
  }, [existingApplicationStatus, id, existingApplication, applicationTempData]);

  useEffect(() => {
    if (router.isReady && !router.query.id) {
      setIsLoading(false);
    }
  }, [router]);

  let application: Application = {};
  const defaultApplication: Application = APPLICATION_INITIAL_VALUES;

  // if no id, get the application template date
  if (existingApplication || (!existingApplicationId && applicationTemplate)) {
    // transform application data to camel case
    application = camelcaseKeys(
      existingApplication || applicationTemplate || {},
      {
        deep: true,
      }
    );
  }

  const steps = React.useMemo((): StepProps[] => {
    const applicationSteps: string[] = [
      'company',
      'hired',
      'attachments',
      'summary',
      'credentials',
      'send',
    ];
    return applicationSteps.map((step) => ({
      title: t(`common:applications.steps.${step}`),
    }));
  }, [t]);

  return {
    t,
    id,
    steps,
    currentStep: getApplicationStepFromString(
      application.applicationStep || DEFAULT_APPLICATION_STEP
    ),
    application: !isEmpty(application)
      ? { ...defaultApplication, ...application }
      : defaultApplication,
    isLoading,
    isError: Boolean(id && existingApplicationError),
  };
};

export { usePageContent };<|MERGE_RESOLUTION|>--- conflicted
+++ resolved
@@ -30,12 +30,7 @@
   const router = useRouter();
   const id = router?.query?.id;
   const { t } = useTranslation();
-<<<<<<< HEAD
-  const { applicationTempData, setCurrentStep } =
-    React.useContext(ApplicationContext);
-=======
   const { applicationTempData } = React.useContext(ApplicationContext);
->>>>>>> f0d4798e
   const [isLoading, setIsLoading] = useState(true);
   // query param used in edit mode. id from context used for updating newly created application
   const existingApplicationId = id?.toString() || applicationTempData?.id;
