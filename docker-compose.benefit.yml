version: "3.8"
services:
  postgres:
    image: postgres:12
    restart: on-failure
    environment:
      POSTGRES_USER: benefit
      POSTGRES_PASSWORD: benefit
      POSTGRES_DB: benefit
    ports:
      - 5434:5432
    volumes:
      - pgdata:/var/lib/postgresql/data
    container_name: benefit-db

<<<<<<< HEAD
    django:
        build:
            context: ./backend
            dockerfile: ./docker/benefit.Dockerfile
            target: development
        env_file:
            - .env.benefit
        environment:
            DATABASE_URL: postgres://benefit:benefit@benefit-db/benefit
            DATABASE_HOST: benefit-db.helsinki
        volumes:
            - ./backend/benefit:/app
            - ./backend/shared:/shared
        ports:
            - "127.0.0.1:8000:8000"
        depends_on:
            - postgres
        container_name: benefit-backend
=======
  django:
    build:
      context: ./backend/benefit
      target: development
    env_file:
      - .env.benefit
    environment:
      DATABASE_URL: postgres://benefit:benefit@benefit-db/benefit
      DATABASE_HOST: benefit-db.helsinki
    volumes:
      - ./backend/benefit:/app
    ports:
      - "127.0.0.1:8000:8000"
    depends_on:
      - postgres
    container_name: benefit-backend
>>>>>>> fd1d1f74

  applicant:
    build:
      context: ./frontend
      dockerfile: benefit/applicant/Dockerfile
      target: development
    volumes:
      - ./frontend/benefit/applicant:/app/applicant
      - ./frontend/shared:/app/shared
      - /app/node_modules
      - /app/.next
    env_file:
      - .env.benefit
    ports:
      - "3000:3000"
    container_name: benefit-applicant

volumes:
  pgdata:
    driver: local

networks:
  default:
    name: helsinki<|MERGE_RESOLUTION|>--- conflicted
+++ resolved
@@ -13,43 +13,24 @@
       - pgdata:/var/lib/postgresql/data
     container_name: benefit-db
 
-<<<<<<< HEAD
     django:
-        build:
-            context: ./backend
-            dockerfile: ./docker/benefit.Dockerfile
-            target: development
-        env_file:
-            - .env.benefit
-        environment:
-            DATABASE_URL: postgres://benefit:benefit@benefit-db/benefit
-            DATABASE_HOST: benefit-db.helsinki
-        volumes:
-            - ./backend/benefit:/app
-            - ./backend/shared:/shared
-        ports:
-            - "127.0.0.1:8000:8000"
-        depends_on:
-            - postgres
-        container_name: benefit-backend
-=======
-  django:
-    build:
-      context: ./backend/benefit
-      target: development
-    env_file:
-      - .env.benefit
-    environment:
-      DATABASE_URL: postgres://benefit:benefit@benefit-db/benefit
-      DATABASE_HOST: benefit-db.helsinki
-    volumes:
-      - ./backend/benefit:/app
-    ports:
-      - "127.0.0.1:8000:8000"
-    depends_on:
-      - postgres
-    container_name: benefit-backend
->>>>>>> fd1d1f74
+      build:
+        context: ./backend
+        dockerfile: ./docker/benefit.Dockerfile
+        target: development
+      env_file:
+        - .env.benefit
+      environment:
+        DATABASE_URL: postgres://benefit:benefit@benefit-db/benefit
+        DATABASE_HOST: benefit-db.helsinki
+      volumes:
+        - ./backend/benefit:/app
+        - ./backend/shared:/shared
+      ports:
+        - "127.0.0.1:8000:8000"
+      depends_on:
+        - postgres
+      container_name: benefit-backend
 
   applicant:
     build:
